import {
  type TaskScheme,
  type TaskBaseScheme,
  type TaskUpdateScheme,
  type IdHolder
} from '@/src/api/scheme'
import {
  createAPIResource,
  deleteAPIResource,
  formatPaginationParams,
  getAPIResource,
  getAPIResourceList,
  putAPIResource,
  apiGET,                 // add this
  type PaginationParams,
  type PaginationResult
} from '@/src/api/common'
import { type Session } from 'next-auth'
import { assert } from '@/src/utils/error'
import { requireBuildEnv } from '@/src/utils/env'
import { wrapError } from '@/src/api/error'

/** Task query parameters. */
interface TaskParams extends PaginationParams {
  patient_id?: number;
  search?: string;
  complete?: boolean;
}

export class Task {
  static __name__ = 'tasks'

  readonly id: number
  /** 3. Created At (should not be selectable, the web-app only reads it. Chosen by the server) */
  readonly created_at: Date
  complete: boolean
  patient_id: number
  /** 4. Expertise - which kind of doctor does this patient need? eye/pregnancy/whatever... select one or leave empty */
  expertise: string | null
  title: string
  /** 7. Description (could be left empty) */
  description: string

  constructor (scheme: TaskScheme) {
    this.id = scheme.id
    this.created_at = new Date(scheme.created_at)
    this.complete = scheme.complete
    this.patient_id = scheme.patient_id
    this.expertise = scheme.expertise
    this.title = scheme.title
    this.description = scheme.description
    assert(this.id != null, 'Task id is required');
    assert(this.patient_id != null, 'Task patient_id is required');
    assert(this.created_at instanceof Date, 'Task created_at is not a Date');
  }

  static fromScheme (scheme: TaskScheme): Task {
    return new Task(scheme)
  }

  static getById = async (id: number, session: Session): Promise<Task> => {
    return await getAPIResource(Task, id, session)
  }

  static get = async (params: TaskParams, session: Session): Promise<PaginationResult<Task>> => {
    const formattedParams = formatPaginationParams(params)
    if (params.search != null && params.search !== '') {
      formattedParams.search = params.search
    }
 
    return await getAPIResourceList(Task, formattedParams, session);

  }

  static create = async (props: TaskBaseScheme, session: Session): Promise<number> => {
    return await createAPIResource<TaskBaseScheme>(Task, props, session)
  }

<<<<<<< HEAD
  static getByPatientId = async (patientId: number, session: Session): Promise<Task[]> => {
    const formattedParams = {
    patient_id: patientId.toString(),
    skip: '0',
    limit: '50',
    };
    console.log('Fetching tasks for patient ID:', patientId); // Debugging
    const { items: tasks } = await getAPIResourceList(Task, formattedParams, session);
    return tasks;
  };
=======
  /**
   * Fetch all tasks for a given patient in one call.
   * This hits GET /tasks/by-patient?patient_id=… and returns TaskScheme[]
   * mapping it to Task instances.
   */
  static getByPatientId = async (patientId: number, session: Session): Promise<Task[]> => {
    const API_URL = requireBuildEnv('NEXT_PUBLIC_API_URL', process.env.NEXT_PUBLIC_API_URL)
    const url = `${API_URL}/tasks/by-patient?patient_id=${patientId}`
    try {
      const schemes = await apiGET<TaskScheme[]>(url, session)
      return schemes.map(Task.fromScheme)
    } catch (err) {
      throw wrapError(err)
    }
  }
>>>>>>> d4080792

  update = async (session: Session): Promise<void> => {
    const data: TaskUpdateScheme = {
      patient_id: this.patient_id,
      expertise: this.expertise,
      title: this.title,
      description: this.description,
      complete: this.complete
    }
    await putAPIResource<IdHolder, TaskUpdateScheme>(Task, this.id, data, session)
  }

  deleteById = async (session: Session): Promise<void> => {
    await deleteAPIResource(Task, this.id, session)
  }

  delete = async (session: Session): Promise<void> => {
    await this.deleteById(session)
  }
}<|MERGE_RESOLUTION|>--- conflicted
+++ resolved
@@ -76,18 +76,6 @@
     return await createAPIResource<TaskBaseScheme>(Task, props, session)
   }
 
-<<<<<<< HEAD
-  static getByPatientId = async (patientId: number, session: Session): Promise<Task[]> => {
-    const formattedParams = {
-    patient_id: patientId.toString(),
-    skip: '0',
-    limit: '50',
-    };
-    console.log('Fetching tasks for patient ID:', patientId); // Debugging
-    const { items: tasks } = await getAPIResourceList(Task, formattedParams, session);
-    return tasks;
-  };
-=======
   /**
    * Fetch all tasks for a given patient in one call.
    * This hits GET /tasks/by-patient?patient_id=… and returns TaskScheme[]
@@ -103,7 +91,6 @@
       throw wrapError(err)
     }
   }
->>>>>>> d4080792
 
   update = async (session: Session): Promise<void> => {
     const data: TaskUpdateScheme = {
